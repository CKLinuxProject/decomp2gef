--- conflicted
+++ resolved
@@ -274,7 +274,6 @@
         # delete unneeded sections from object file
         os.system(f"{self._objcopy} --only-keep-debug {fname}.debug")
         os.system(f"{self._objcopy} --strip-all {fname}.debug")
-<<<<<<< HEAD
         elf = get_elf_headers(f"{fname}.debug")
 
         required_sections = [".text", ".interp", ".rela.dyn", ".dynamic", ".bss"]
@@ -284,8 +283,6 @@
                 continue
 
             os.system(f"{self._objcopy} --remove-section={s.sh_name} {fname}.debug 2>/dev/null")
-=======
->>>>>>> 1364ea74
 
         # cache the small object file for use
         self._elf_cache["fname"] = fname + ".debug"
